--- conflicted
+++ resolved
@@ -11,10 +11,7 @@
 * add ssh port that worked to output report
 * rho scan --range needs a decryption password (which it probably shouldn't)
 * --profile is missing from rho scan
-<<<<<<< HEAD
 * profile add with --auth=[nonexistent auth] gives traceback, should just print 'auth doesn't exist'
-=======
 * profile add --ip doesn't work
->>>>>>> 5171f7c7
 
 X = fixed

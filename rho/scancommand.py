#
# Copyright (c) 2009-2016 Red Hat, Inc.
#
# This software is licensed to you under the GNU General Public License,
# version 2 (GPLv2). There is NO WARRANTY for this software, express or
# implied, including the implied warranties of MERCHANTABILITY or FITNESS
# FOR A PARTICULAR PURPOSE. You should have received a copy of GPLv2
# along with this software; if not, see
# http://www.gnu.org/licenses/old-licenses/gpl-2.0.txt.

# pylint: disable=too-few-public-methods, too-many-lines

""" Rho CLI Commands """

from __future__ import print_function
import os
import sys
import re
import time
import json
import subprocess
from collections import defaultdict
import pexpect
from rho import utilities
from rho.clicommand import CliCommand
from rho.vault import get_vault_and_password
from rho.utilities import multi_arg, _read_in_file, str_to_ascii
from rho.translation import _


# Read ssh key from file
def _read_key_file(filename):
    keyfile = open(os.path.expanduser(
        os.path.expandvars(filename)), "r")
    sshkey = keyfile.read()
    keyfile.close()
    return sshkey


# Creates the inventory for pinging all hosts and records
# successful auths and the hosts they worked on
# pylint: disable=too-many-statements, too-many-arguments
def _create_ping_inventory(vault, vault_pass, profile_ranges, profile_port,
                           profile_auth_list, forks, ansible_verbosity):
    # pylint: disable=too-many-locals
    success_auths = set()
    success_hosts = set()
    success_port_map = defaultdict()
    success_map = defaultdict(list)
    best_map = defaultdict(list)
    mapped_hosts = set()
    hosts_dict = {}

    for profile_range in profile_ranges:
        # pylint: disable=anomalous-backslash-in-string
        reg = "[0-9]*.[0-9]*.[0-9]*.\[[0-9]*:[0-9]*\]"
        profile_range = profile_range.strip(',').strip()
        hostname = str_to_ascii(profile_range)
        if not re.match(reg, profile_range):
            hosts_dict[profile_range] = {'ansible_host': profile_range,
                                         'ansible_port': profile_port}
        else:
            hosts_dict[hostname] = None

    vars_dict = {}
    for cred_item in profile_auth_list:
        cred_pass = cred_item.get('password')
        cred_sshkey = cred_item.get('ssh_key_file')
        auth_item = [cred_item.get('id'),
                     cred_item.get('name'),
                     cred_item.get('username'),
                     cred_item.get('password'),
                     cred_item.get('ssh_key_file')]

        vars_dict['ansible_user'] = str_to_ascii(cred_item.get('username'))

        if (not cred_pass == '') and cred_pass:
            vars_dict['ansible_ssh_pass'] = str_to_ascii(cred_pass)
            if (not cred_sshkey == '') and cred_sshkey:
                vars_dict['ansible_ssh_private_key_file'] = \
                    str_to_ascii(cred_sshkey)
        elif cred_pass == '':
            if (not cred_sshkey == '') and cred_sshkey:
                vars_dict['ansible_ssh_private_key_file'] = \
                    str_to_ascii(cred_sshkey)

        yml_dict = {'all': {'hosts': hosts_dict, 'vars': vars_dict}}
        vault.dump_as_yaml_to_file(yml_dict, 'data/ping-inventory.yml')

        cmd_string = 'ansible all -m' \
                     ' ping  -i data/ping-inventory.yml --ask-vault-pass -f ' \
                     + forks

        my_env = os.environ.copy()
        my_env["ANSIBLE_HOST_KEY_CHECKING"] = "False"
        run_ansible_with_vault(cmd_string, vault_pass,
                               log_path='data/ping_log',
                               env=my_env,
                               log_to_stdout=True,
                               ansible_verbosity=ansible_verbosity)

        with open('data/ping_log', 'r') as ping_log:
            out = ping_log.readlines()

        # pylint: disable=unused-variable
        for linenum, line in enumerate(out):
            if 'pong' in out[linenum]:
                tup_auth_item = tuple(auth_item)
                success_auths.add(tup_auth_item)
                host_line = out[linenum - 2].replace('\x1b[0;32m', '')
                host_ip = host_line.split('|')[0].strip()
                success_hosts.add(host_ip)
                if host_ip not in mapped_hosts:
                    best_map[tup_auth_item].append(host_ip)
                    mapped_hosts.add(host_ip)
                success_map[host_ip].append(tup_auth_item)
                success_port_map[host_ip] = profile_port

    return list(success_auths), list(success_hosts), best_map, success_map, \
        success_port_map


# Helper function to create a file to store the mapping
# between hosts and ALL the auths that were ever succesful
# with them arranged according to profile and date of scan.
def _create_hosts_auths_file(success_map, profile):
    with open('data/' + profile + '_host_auth_mapping', 'a') as host_auth_file:
        string_to_write = time.strftime("%c") + '\n-' \
                                                '---' \
                                                '---' \
                                                '---' \
                                                '---' \
                                                '---' \
                                                '---' \
                                                '---' \
                                                '---' \
                                                '---' \
                                                '---\n'
        for host, line in success_map.iteritems():
            string_to_write += host + '\n----------------------\n'
            for auth in line:
                string_to_write += ', '.join(auth[1:3]) + ', ********, ' +\
                    auth[4]
            string_to_write += '\n\n'
        string_to_write += '\n*******************************' \
                           '*********************************' \
                           '**************\n\n'
        host_auth_file.write(string_to_write)


# Creates the filtered main inventory on which the custom
# modules to collect facts are run. This inventory can be
# used multiple times later after a profile has first been
# processed and the valid mapping as been figured out by
# pinging.
# pylint: disable=too-many-locals
def _create_main_inventory(vault, success_hosts, success_port_map, best_map,
                           profile):
    yml_dict = {}

    # Create section of successfully connected hosts
    alpha_hosts = {}
    for host in success_hosts:
        ascii_host = str_to_ascii(host)
        ascii_port = str_to_ascii(str(success_port_map[host]))
        alpha_host_vars_dict = {'ansible_host': ascii_host,
                                'ansible_port': ascii_port}
        alpha_hosts[ascii_host] = alpha_host_vars_dict

    yml_dict['alpha'] = {'hosts': alpha_hosts}

    for auth in best_map.keys():
        auth_user = auth[2]
        auth_pass = auth[3]
        auth_key = auth[4]

        for host in best_map[auth]:
            ascii_host = str_to_ascii(host)
            if ascii_host in alpha_hosts:
                host_vars_dict = alpha_hosts[ascii_host]
                host_vars_dict['ansible_user'] = str_to_ascii(auth_user)
                if (not auth_pass == '') and auth_pass:
                    host_vars_dict['ansible_ssh_pass'] =\
                        str_to_ascii(auth_pass)
                    if (not auth_key == '') and auth_key:
                        host_vars_dict['ansible_ssh_private_key_file'] = \
                            str_to_ascii(auth_key)
                elif auth_pass == '':
                    if (not auth_key == '') and auth_key:
                        host_vars_dict['ansible_ssh_private_key_file'] = \
                            str_to_ascii(auth_key)

    vault.dump_as_yaml_to_file(yml_dict, 'data/' + profile + '_hosts.yml')


def run_ansible_with_vault(cmd_string, vault_pass, ssh_key_passphrase=None,
                           env=None, log_path=None, log_to_stdout=True,
                           ansible_verbosity=0):
    """ Runs ansible command allowing for password to be provided after
    process triggered.

    Returns after the process completes.

    :param cmd_string: the command to run.
    :param vault_pass: the password to the user's Ansible Vault.
    :param ssh_key_passphrase: the password for the user's SSH key(s).
    :param env: the environment to run the subprocess in.
    :param log_path: a path to write the process's log to. Defaults to
        'data/ansible_log'.
    :param log_to_stdout: if True, write Ansible's log to stdout. Defaults to
        True.
    :param ansible_verbosity: the number of v's of Ansible verbosity.
    :returns: the popen.spawn object for the process.
    """

    # pexpect provides the ability to send the process's output to a
    # single Python file object. We want to send it to a file and
    # maybe also stdout. The solution is to have pexpect log to the
    # file and then use 'tail -f' to copy that to stdout.

    if not log_path:
        log_path = 'data/ansible_log'

    if ansible_verbosity:
        cmd_string = cmd_string + ' -' + 'v' * ansible_verbosity

    result = None
    try:
        with open(log_path, 'w') as logfile:
            child = pexpect.spawn(cmd_string, timeout=None,
                                  env=env, logfile=logfile)

            if log_to_stdout:
                tail = subprocess.Popen(['tail', '-f', '-n', '+0',
                                         '--pid={0}'.format(child.pid),
                                         log_path])

            result = child.expect('Vault password:')
            child.sendline(vault_pass)

            i = child.expect([pexpect.EOF, 'Enter passphrase for key .*:'])
            if i == 1:
                child.logfile = None
                child.sendline(ssh_key_passphrase)
                child.logfile = logfile
                child.expect(pexpect.EOF)

            if child.isalive():
                child.wait()
            if log_to_stdout:
                # tail will kill itself once it is done copying data
                # to stdout, thanks to the --pid option.
                tail.wait()

        return child
    except pexpect.EOF:
        print(str(result))
        print('pexpect unexpected EOF')
    except pexpect.TIMEOUT:
        print(str(result))
        print('pexpect timed out')


class ScanCommand(CliCommand):
    """ The command that performs the scanning and collection of
    facts by making the playbook, inventory and running ansible.
    """

    def __init__(self):
        usage = _("usage: %prog scan [options] PROFILE")
        shortdesc = _("scan given host profile")
        desc = _("scans the host profile")

        CliCommand.__init__(self, "scan", usage, shortdesc, desc)

        self.parser.add_option("--reset", dest="reset", action="store_true",
                               metavar="RESET", default=False,
                               help=_("Use if profiles/auths have been "
                                      "changed"))

        self.parser.add_option("--profile", dest="profile", metavar="PROFILE",
                               help=_("NAME of the profile - REQUIRED"))

        self.parser.add_option("--reportfile", dest="report_path",
                               metavar="REPORTFILE",
                               help=_("Report file path - REQUIRED"))

        self.parser.add_option("--facts", dest="facts", metavar="FACTS",
                               action="callback", callback=multi_arg,
                               default=[], help=_("'default' or list " +
                                                  " - REQUIRED"))

        self.parser.add_option("--ansible_forks", dest="ansible_forks",
                               metavar="FORKS",
                               help=_("number of ansible forks"))

        self.parser.add_option("--vault", dest="vaultfile", metavar="VAULT",
                               help=_("file containing vault password for"
                                      " scripting"))

        self.parser.add_option("--logfile", dest="logfile", metavar="LOGFILE",
                               help=_("file to log scan output to"))

    def _validate_options(self):
        CliCommand._validate_options(self)

        if not self.options.profile:
            print(_("No profile specified."))
            self.parser.print_help()
            sys.exit(1)

        if not self.options.facts:
            print(_("No facts specified."))
            self.parser.print_help()
            sys.exit(1)

        if not self.options.report_path:
            print(_("No report location specified."))
            self.parser.print_help()
            sys.exit(1)

        if self.options.ansible_forks:
            try:
                if int(self.options.ansible_forks) <= 0:
                    print(_("ansible_forks can only be a positive integer."))
                    self.parser.print_help()
                    sys.exit(1)
            except ValueError:
                print(_("ansible_forks can only be a positive integer."))
                self.parser.print_help()
                sys.exit(1)

        # perform fact validation
        facts = self.options.facts
        default_facts = False
        if facts == ['default']:
            default_facts = True
        elif os.path.isfile(facts[0]):
            facts_to_collect = _read_in_file(facts[0])
        else:
            assert isinstance(facts, list)
            facts_to_collect = facts
        # check facts_to_collect is subset of utilities.DEFAULT_FACTS_TUPLE
        all_facts = utilities.DEFAULT_FACTS_TUPLE
        if not default_facts and not set(facts_to_collect).issubset(all_facts):
            invalid_facts = set(facts_to_collect).difference(all_facts)
            print(_("Invalid facts were supplied to scan command: " +
                    ",".join(invalid_facts)))
            self.parser.print_help()
            sys.exit(1)

    def _do_command(self):
        # pylint: disable=too-many-locals
        # pylint: disable=too-many-branches
        vault, vault_pass = get_vault_and_password(self.options.vaultfile)
        profile_found = False
        profile_auth_list = []
        profile_ranges = []
        profile_port = 22
        profile = self.options.profile
        facts = self.options.facts
        forks = self.options.ansible_forks \
            if self.options.ansible_forks else '50'
        report_path = os.path.abspath(os.path.normpath(
            self.options.report_path))

        # Checks if profile exists and stores information
        # about that profile for later use.
        if not os.path.isfile(utilities.PROFILES_PATH):
            print(_('No profiles exist yet.'))
            sys.exit(1)

        if not os.path.isfile(utilities.CREDENTIALS_PATH):
            print(_('No auth credentials exist yet.'))
            sys.exit(1)

        profiles_list = vault.load_as_json(utilities.PROFILES_PATH)
        for curr_profile in profiles_list:
            if self.options.profile == curr_profile.get('name'):
                profile_found = True
                profile_ranges = curr_profile.get('hosts')
                profile_auths = curr_profile.get('auth')
                profile_port = curr_profile.get('ssh_port')
                cred_list = vault.load_as_json(utilities.CREDENTIALS_PATH)
                for auth in profile_auths:
                    for cred in cred_list:
                        if auth.get('id') == cred.get('id'):
                            profile_auth_list.append(cred)
                break

        if not profile_found:
            print(_("Invalid profile. Create profile first"))
            sys.exit(1)

        # reset is used when the profile has just been created
        # or freshly updated.
        if self.options.reset:
            success_auths, success_hosts, best_map, success_map, \
                success_port_map = _create_ping_inventory(vault, vault_pass,
                                                          profile_ranges,
                                                          profile_port,
                                                          profile_auth_list,
                                                          forks,
                                                          self.verbosity)

            if not success_auths:
                print(_('All auths are invalid for this profile'))
                sys.exit(1)

            _create_hosts_auths_file(success_map, profile)

            _create_main_inventory(vault, success_hosts, success_port_map,
                                   best_map, profile)

        elif not os.path.isfile('data/' + profile + '_hosts'):
            print("Profile '" + profile + "' has not been processed. " +
                  "Please use --reset with profile first.")
            sys.exit(1)

        if facts == ['default']:
            facts_to_collect = list(utilities.DEFAULT_FACTS_TUPLE)
        elif os.path.isfile(facts[0]):
            facts_to_collect = _read_in_file(facts[0])
        else:
            assert isinstance(facts, list)
            facts_to_collect = facts

        # always output connection.x
        for key in utilities.CONNECTION_FACTS_TUPLE:
            if key not in facts_to_collect:
                facts_to_collect.append(key)

        ansible_vars = {'facts_to_collect': facts_to_collect,
                        'report_path': report_path}

<<<<<<< HEAD
        cmd_string = ('ansible-playbook rho_playbook.yml '
                      '-i data/{profile}_hosts.yml -f {forks} '
=======
        playbook = utilities.PLAYBOOK_DEV_PATH
        if not os.path.isfile(playbook):
            playbook = utilities.PLAYBOOK_RPM_PATH
            if not os.path.isfile(playbook):
                print(_("rho scan playbook not found locally or in '%s'")
                      % playbook)
                sys.exit(1)

        cmd_string = ('ansible-playbook {playbook} '
                      '-i data/{profile}_hosts.yml -v -f {forks} '
>>>>>>> 082fb6cc
                      '--ask-vault-pass '
                      '--extra-vars \'{vars}\'').format(
                          playbook=playbook,
                          profile=profile,
                          forks=forks,
                          vars=json.dumps(ansible_vars))

        # process finally runs ansible on the
        # playbook and inventories thus created.
        if self.options.logfile:
            log_path = self.options.logfile
        else:
            log_path = 'data/scan_log'
        print('Running:', cmd_string)
        process = run_ansible_with_vault(cmd_string, vault_pass,
                                         log_path=log_path,
                                         log_to_stdout=True,
                                         ansible_verbosity=self.verbosity)
        if process.exitstatus == 0 and process.signalstatus is None:
            print(_("Scanning has completed. The mapping has been"
                    " stored in file 'data/" + self.options.profile +
                    "_host_auth_mapping'. The facts have been stored in '" +
                    report_path + "'"))
        else:
            print(_("An error has occurred during the scan. Please review" +
                    " the output to resolve the given issue."))<|MERGE_RESOLUTION|>--- conflicted
+++ resolved
@@ -433,10 +433,6 @@
         ansible_vars = {'facts_to_collect': facts_to_collect,
                         'report_path': report_path}
 
-<<<<<<< HEAD
-        cmd_string = ('ansible-playbook rho_playbook.yml '
-                      '-i data/{profile}_hosts.yml -f {forks} '
-=======
         playbook = utilities.PLAYBOOK_DEV_PATH
         if not os.path.isfile(playbook):
             playbook = utilities.PLAYBOOK_RPM_PATH
@@ -446,8 +442,7 @@
                 sys.exit(1)
 
         cmd_string = ('ansible-playbook {playbook} '
-                      '-i data/{profile}_hosts.yml -v -f {forks} '
->>>>>>> 082fb6cc
+                      '-i data/{profile}_hosts.yml -f {forks} '
                       '--ask-vault-pass '
                       '--extra-vars \'{vars}\'').format(
                           playbook=playbook,

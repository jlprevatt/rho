--- conflicted
+++ resolved
@@ -18,13 +18,10 @@
     - virt
     - virt_what
     - etc_release
-<<<<<<< HEAD
     - redhat_packages
-=======
     - jboss
     - brms
     - fuse
->>>>>>> 73930924
 
 
 - name: write facts first to a variable and then to csv locally

--- conflicted
+++ resolved
@@ -37,22 +37,17 @@
         args = {
             "name": "foo",
             "file_path": TMP_TEST_REPORT,
-<<<<<<< HEAD
-            "vals": [{'fact1': 'value1',
+            "vals": [{'connection.uuid': '1',
                       'systemid.contents': '',
                       'redhat-packages.results': [pkg_line]}],
-            "fact_names": ["Cpu_cpu.model_ver", "SysId_systemid.system_id",
-                           "SysId_systemid.username",
-                           "RedhatPackages_redhat-packages.last_built"]
-=======
-            "vals": [{'connection.uuid': '1'}],
             "all_vars": {'host1':
                          {'fact1': 'value1',
                           'fact2': 'value2',
                           'res': {'fact3': 'value3'},
                           'connection.uuid': '1'}},
-            "fact_names": ['fact1', 'connection.uuid']
->>>>>>> 73930924
+            "fact_names": ['fact1', 'connection.uuid'
+                           "SysId_systemid.username",
+                           "RedhatPackages_redhat-packages.last_built"]
         }
         mod_obj.params = args
         spit_results.main()
